--- conflicted
+++ resolved
@@ -8,7 +8,6 @@
 <script type="text/javascript" src="{{ url_for('static', filename='d3-scale-chromatic.v1.min.js') }}"></script>
 
 <script type="text/javascript">
-<<<<<<< HEAD
  listOfPublicationsSparql = `{% include 'sparql/author/publications.sparql' %}`;
 
  venueStatisticsSparql = `{% include 'sparql/author/venues.sparql' %}`;
@@ -20,174 +19,7 @@
  citingAuthorsSparql = `{% include 'sparql/author/citing_authors.sparql' %}`;
 
  eventsSparql = `{% include 'sparql/author/events.sparql' %}`;
-
-=======
- listOfPublicationsSparql = `
-#defaultView:Table
-SELECT
-  (MIN(?dates) AS ?date)
-  ?work ?workLabel
-  (GROUP_CONCAT(DISTINCT ?type_label; separator=", ") AS ?type)
-  (SAMPLE(?pages_) AS ?pages)
-  ?venue ?venueLabel
-  (GROUP_CONCAT(DISTINCT ?author_label; separator=", ") AS ?authors)
-  (CONCAT("../authors/", GROUP_CONCAT(DISTINCT SUBSTR(STR(?author), 32); separator=",")) AS ?authorsUrl)
-WHERE {
-  ?work wdt:P50 wd:{{ q }} .
-  ?work wdt:P50 ?author .
-  OPTIONAL {
-    ?author rdfs:label ?author_label_ . FILTER (LANG(?author_label_) = 'en')
-  }
-  BIND(COALESCE(?author_label_, SUBSTR(STR(?author), 32)) AS ?author_label)
-  OPTIONAL { ?work wdt:P31 ?type_ . ?type_ rdfs:label ?type_label . FILTER (LANG(?type_label) = 'en') }
-  ?work wdt:P577 ?datetimes .
-  BIND(xsd:date(?datetimes) AS ?dates)
-  OPTIONAL { ?work wdt:P1104 ?pages_ }
-  OPTIONAL { ?work wdt:P1433 ?venue }
-  SERVICE wikibase:label { bd:serviceParam wikibase:language "en,da,de,es,fr,jp,no,ru,sv,zh". }  
-}
-GROUP BY ?work ?workLabel ?venue ?venueLabel
-ORDER BY DESC(?date)  
- `
-
- venueStatisticsSparql = `
-# Venue statistics for a specific author
-SELECT ?count (SAMPLE(?short_name_) AS ?short_name) ?venue ?venueLabel ?topics
-WITH {
-  SELECT
-    (COUNT(DISTINCT ?work) as ?count)
-    ?venue
-    (GROUP_CONCAT(DISTINCT ?topic; separator=" // ") AS ?topics)
-  WHERE {
-	  ?work wdt:P50 wd:{{ q }} .
-    ?work wdt:P1433 ?venue .
-    OPTIONAL { ?venue wdt:P921 / rdfs:label ?topic . FILTER(LANG(?topic) = 'en') }
-  }
-  GROUP BY ?venue
-} AS %result
-WHERE {
-  INCLUDE %result
-  OPTIONAL { ?venue wdt:P1813 ?short_name_ . }
-  SERVICE wikibase:label { bd:serviceParam wikibase:language "en,da,de,es,fr,jp,nl,no,ru,sv,zh". }  
-} 
-GROUP BY ?count ?venue ?venueLabel ?topics
-ORDER BY DESC(?count)
- `
-
- topicsSparql = `
-#defaultView:Table
-SELECT ?count ?theme ?themeLabel ?example_work ?example_workLabel
-WITH {
-  SELECT (COUNT(?work) AS ?count) ?theme (SAMPLE(?work) AS ?example_work)
-  WHERE {
-    ?work wdt:P50 wd:{{ q }} .
-    ?work wdt:P921 ?theme .
-  }
-  GROUP BY ?theme
-} AS %result
-WHERE {
-  INCLUDE %result
-  SERVICE wikibase:label { bd:serviceParam wikibase:language "en,da,de,es,fr,jp,nl,no,ru,sv,zh" . } 
-}
-ORDER BY DESC(?count) 
-`
-
- mostCitedWorksSparql = `
-#defaultView:Table
-# Author's most cited works
-SELECT ?count ?work ?workLabel 
-WITH {
-  SELECT (count(?citing_work) as ?count) ?work WHERE {
-    ?work wdt:P50 wd:{{ q }} .
-    OPTIONAL { ?citing_work wdt:P2860 ?work . }
-  }
-  GROUP BY ?work
-} AS %result
-WHERE {
-  INCLUDE %result
-  SERVICE wikibase:label { bd:serviceParam wikibase:language "en,da,de,es,fr,jp,nl,no,ru,sv,jp". }        
-}  
-ORDER BY DESC(?count)
-LIMIT 500
-`
-
- citingAuthorsSparql = `
-#defaultView:Table
-SELECT
-  ?count
-  ?citing_author ?citing_authorLabel
-
-  # Either show the ORCID iD or construct part of a URL to search on the ORCID homepage
-  (COALESCE(?orcid_, CONCAT("orcid-search/quick-search/?searchQuery=", ENCODE_FOR_URI(?citing_authorLabel))) AS ?orcid)
-WITH {
-  SELECT (COUNT(?citing_work) AS ?count) ?citing_author WHERE {
-    ?work wdt:P50 wd:{{ q }} .
-    ?citing_work wdt:P2860 ?work . 
-    MINUS { ?citing_work wdt:P50 wd:{{ q }} }
-    ?citing_work wdt:P50 ?citing_author .
-  }
-  GROUP BY ?citing_author 
-  ORDER BY DESC(?count)
-  LIMIT 500
-} AS %counts
-WITH {
-  # An author might have multiple ORCID iDs
-  SELECT
-    ?count
-    ?citing_author
-    (SAMPLE(?orcids) AS ?orcid_)
-  WHERE {
-    INCLUDE %counts
-    OPTIONAL { ?citing_author wdt:P496 ?orcids }
-  }
-  GROUP BY ?count ?citing_author
-} AS %result
-WHERE {
-  INCLUDE %result
-  
-  SERVICE wikibase:label { bd:serviceParam wikibase:language "en,da,de,es,fr,jp,nl,no,ru,sv,zh". }
-} 
-ORDER BY DESC(?count)
-`
-
- eventsSparql = `
-SELECT
-  (xsd:date(MIN(?start)) AS ?date)  
-  ?event
-  ?eventLabel
-  (GROUP_CONCAT(DISTINCT ?role; separator=", ") AS ?roles)
-  (GROUP_CONCAT(DISTINCT ?location_label; separator=", ") AS ?locations)
-WHERE {
-    BIND(wd:{{ q }} AS ?person)
-    {  # speaker
-      ?event wdt:P823 ?person .
-      BIND("speaker" AS ?role)
-    } UNION {  # organizer
-      ?event wdt:P664 ?person .
-      BIND("organizer" AS ?role)
-    } UNION {  # participant
-      ?person wdt:P1344 | ^wdt:P710 ?event  .
-      BIND("participant" AS ?role)
-    } UNION {  # editor
-      ?person ^wdt:P98 / wdt:P4745 ?event  .
-      BIND("editor of proceedings" AS ?role)
-    } UNION {  # author
-      ?person ^wdt:P50 / wdt:P1433 / wdt:P4745 ?event  .
-      BIND("author" AS ?role)
-    } UNION {  # program committee member
-      ?event wdt:P5804 ?person .
-      BIND("program committee member" AS ?role)
-    }
-    OPTIONAL { ?event wdt:P276 ?location . ?location rdfs:label ?location_label . FILTER (LANG(?location_label) = 'en')}
-    OPTIONAL { ?event wdt:P580 | wdt:P585 ?start }
  
-    SERVICE wikibase:label { bd:serviceParam wikibase:language "[AUTO_LANGUAGE],en,da,de,es,fr,jp,no,ru,sv,zh". }
-}
-GROUP BY ?event ?eventLabel
-ORDER BY DESC(?date) 
-`;
- 
->>>>>>> f8664d25
  function resize() {
      width = document.getElementById("topics-works-matrix").clientWidth;
      d3.select("#topics-works-matrix").attr("width", width);
